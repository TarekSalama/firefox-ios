/* This Source Code Form is subject to the terms of the Mozilla Public
 * License, v. 2.0. If a copy of the MPL was not distributed with this
 * file, You can obtain one at http://mozilla.org/MPL/2.0/. */

import Foundation
import SnapKit

struct ButtonToastUX {
    static let ToastHeight: CGFloat = 55.0
    static let ToastPadding: CGFloat = 15.0
    static let ToastButtonPadding: CGFloat = 10.0
    static let ToastDelay = DispatchTimeInterval.milliseconds(900)
    static let ToastButtonBorderRadius: CGFloat = 5
    static let ToastButtonBorderWidth: CGFloat = 1
    static let ToastLabelFont = UIFont.systemFont(ofSize: 15, weight: .semibold)
    static let ToastDescriptionFont = UIFont.systemFont(ofSize: 13)
    
    struct ToastButtonPaddedView {
        static let WidthOffset: CGFloat = 20.0
        static let TopOffset: CGFloat = 5.0
        static let BottomOffset: CGFloat = 20.0
    }
}

class ButtonToast: Toast {
    class HighlightableButton: UIButton {
        override var isHighlighted: Bool {
            didSet {
                backgroundColor = isHighlighted ? .white : .clear
            }
        }
    }

    init(labelText: String, descriptionText: String? = nil, imageName: String? = nil, buttonText: String? = nil, backgroundColor: UIColor = SimpleToastUX.ToastDefaultColor, textAlignment: NSTextAlignment = .left, completion: ((_ buttonPressed: Bool) -> Void)? = nil) {
        super.init(frame: .zero)

        self.completionHandler = completion

        self.clipsToBounds = true
        let createdToastView = createView(labelText, descriptionText: descriptionText, imageName: imageName, buttonText: buttonText, textAlignment: textAlignment)
        self.addSubview(createdToastView)

        self.toastView.backgroundColor = backgroundColor

        self.toastView.snp.makeConstraints { make in
            make.left.right.height.equalTo(self)
            self.animationConstraint = make.top.greaterThanOrEqualTo(self).offset(ButtonToastUX.ToastHeight).constraint
        }

        self.snp.makeConstraints { make in
            make.height.greaterThanOrEqualTo(ButtonToastUX.ToastHeight)
        }
    }

    required init?(coder aDecoder: NSCoder) {
        fatalError("init(coder:) has not been implemented")
    }

    fileprivate func createView(_ labelText: String, descriptionText: String?, imageName: String?, buttonText: String?, textAlignment: NSTextAlignment) -> UIView {
        let horizontalStackView = UIStackView()
        horizontalStackView.axis = .horizontal
        horizontalStackView.alignment = .center
        horizontalStackView.spacing = ButtonToastUX.ToastPadding

        if let imageName = imageName {
            let icon = UIImageView(image: UIImage.templateImageNamed(imageName))
            icon.tintColor = UIColor.Photon.White100
            horizontalStackView.addArrangedSubview(icon)
        }
        
        let labelStackView = UIStackView()
        labelStackView.axis = .vertical
        labelStackView.alignment = .leading

        let label = UILabel()
        label.textAlignment = textAlignment
        label.textColor = UIColor.Photon.White100
        label.font = ButtonToastUX.ToastLabelFont
        label.text = labelText
        label.lineBreakMode = .byWordWrapping
        label.numberOfLines = 0
        labelStackView.addArrangedSubview(label)

        var descriptionLabel: UILabel?
        if let descriptionText = descriptionText {
            label.lineBreakMode = .byClipping
            label.numberOfLines = 1 // if showing a description we cant wrap to the second line
            label.adjustsFontSizeToFitWidth = true

            descriptionLabel = UILabel()
            descriptionLabel?.textAlignment = textAlignment
            descriptionLabel?.textColor = UIColor.Photon.White100
            descriptionLabel?.font = ButtonToastUX.ToastDescriptionFont
            descriptionLabel?.text = descriptionText
            descriptionLabel?.lineBreakMode = .byTruncatingTail
            labelStackView.addArrangedSubview(descriptionLabel!)
        }

        horizontalStackView.addArrangedSubview(labelStackView)
<<<<<<< HEAD

        if let buttonText = buttonText {
            let button = HighlightableButton()
            button.layer.cornerRadius = ButtonToastUX.ToastButtonBorderRadius
            button.layer.borderWidth = ButtonToastUX.ToastButtonBorderWidth
            button.layer.borderColor = UIColor.Photon.White100.cgColor
            button.setTitle(buttonText, for: [])
            button.setTitleColor(toastView.backgroundColor, for: .highlighted)
            button.titleLabel?.font = SimpleToastUX.ToastFont
            button.titleLabel?.numberOfLines = 1
            button.titleLabel?.lineBreakMode = .byClipping
            button.titleLabel?.adjustsFontSizeToFitWidth = true
            button.titleLabel?.minimumScaleFactor = 0.1
            button.addGestureRecognizer(UITapGestureRecognizer(target: self, action: #selector(buttonPressed)))

            button.snp.makeConstraints { (make) in
                make.width.equalTo(button.titleLabel!.intrinsicContentSize.width + 4 * ButtonToastUX.ToastButtonPadding)
                make.height.equalTo(button.titleLabel!.intrinsicContentSize.height + 2 * ButtonToastUX.ToastButtonPadding )
            }

            horizontalStackView.addArrangedSubview(button)
        }

=======
        setupPaddedButton(stackView: horizontalStackView, buttonText: buttonText)
>>>>>>> 931457bf
        toastView.addSubview(horizontalStackView)

        if textAlignment == .center {
            label.snp.makeConstraints { make in
                make.centerX.equalTo(toastView)
            }

            descriptionLabel?.snp.makeConstraints { make in
                make.centerX.equalTo(toastView)
            }
        }

        labelStackView.snp.makeConstraints { make in
            make.centerY.equalTo(horizontalStackView.snp.centerY)
        }
        
        horizontalStackView.snp.makeConstraints { make in
            make.left.equalTo(toastView.snp.left).offset(ButtonToastUX.ToastPadding)
            make.right.equalTo(toastView.snp.right)
            make.bottom.equalTo(toastView.safeArea.bottom)
            make.top.equalTo(toastView.snp.top)
            make.height.equalTo(ButtonToastUX.ToastHeight)
        }
        return toastView
    }
    
    func setupPaddedButton(stackView: UIStackView, buttonText: String?) {
        guard let buttonText = buttonText else { return }
            
        let paddedView = UIView()
        paddedView.translatesAutoresizingMaskIntoConstraints = false
        stackView.addArrangedSubview(paddedView)
        paddedView.snp.makeConstraints { make in
            make.top.equalTo(stackView.snp.top).offset(ButtonToastUX.ToastButtonPaddedView.TopOffset)
            make.bottom.equalTo(stackView.snp.bottom).offset(ButtonToastUX.ToastButtonPaddedView.BottomOffset)
        }
        
        let roundedButton = HighlightableButton()
        roundedButton.translatesAutoresizingMaskIntoConstraints = false
        roundedButton.layer.cornerRadius = ButtonToastUX.ToastButtonBorderRadius
        roundedButton.layer.borderWidth = ButtonToastUX.ToastButtonBorderWidth
        roundedButton.layer.borderColor = UIColor.Photon.White100.cgColor
        roundedButton.setTitle(buttonText, for: [])
        roundedButton.setTitleColor(toastView.backgroundColor, for: .highlighted)
        roundedButton.titleLabel?.font = SimpleToastUX.ToastFont
        roundedButton.titleLabel?.numberOfLines = 1
        roundedButton.titleLabel?.lineBreakMode = .byClipping
        roundedButton.titleLabel?.adjustsFontSizeToFitWidth = true
        roundedButton.titleLabel?.minimumScaleFactor = 0.1
        paddedView.addSubview(roundedButton)
        roundedButton.snp.makeConstraints { make in
            make.height.equalTo(roundedButton.titleLabel!.intrinsicContentSize.height + 2 * ButtonToastUX.ToastButtonPadding)
            make.width.equalTo(roundedButton.titleLabel!.intrinsicContentSize.width + 2 * ButtonToastUX.ToastButtonPadding)
            make.centerY.centerX.equalToSuperview()
        }
        roundedButton.addGestureRecognizer(UITapGestureRecognizer(target: self, action: #selector(buttonPressed)))
        
        paddedView.snp.makeConstraints { make in
            make.top.equalTo(stackView.snp.top)
            make.bottom.equalTo(stackView.snp.bottom)
            make.width.equalTo(roundedButton.snp.width).offset(ButtonToastUX.ToastButtonPaddedView.WidthOffset)
        }
        paddedView.addGestureRecognizer(UITapGestureRecognizer(target: self, action: #selector(buttonPressed)))
    }

    override func showToast(viewController: UIViewController? = nil, delay: DispatchTimeInterval = SimpleToastUX.ToastDelayBefore, duration: DispatchTimeInterval? = SimpleToastUX.ToastDismissAfter, makeConstraints: @escaping (SnapKit.ConstraintMaker) -> Swift.Void) {
        super.showToast(viewController: viewController, delay: delay, duration: duration, makeConstraints: makeConstraints)
    }
    
    // MARK: - Button action
    @objc func buttonPressed() {
        completionHandler?(true)
        dismiss(true)
    }
}<|MERGE_RESOLUTION|>--- conflicted
+++ resolved
@@ -97,33 +97,7 @@
         }
 
         horizontalStackView.addArrangedSubview(labelStackView)
-<<<<<<< HEAD
-
-        if let buttonText = buttonText {
-            let button = HighlightableButton()
-            button.layer.cornerRadius = ButtonToastUX.ToastButtonBorderRadius
-            button.layer.borderWidth = ButtonToastUX.ToastButtonBorderWidth
-            button.layer.borderColor = UIColor.Photon.White100.cgColor
-            button.setTitle(buttonText, for: [])
-            button.setTitleColor(toastView.backgroundColor, for: .highlighted)
-            button.titleLabel?.font = SimpleToastUX.ToastFont
-            button.titleLabel?.numberOfLines = 1
-            button.titleLabel?.lineBreakMode = .byClipping
-            button.titleLabel?.adjustsFontSizeToFitWidth = true
-            button.titleLabel?.minimumScaleFactor = 0.1
-            button.addGestureRecognizer(UITapGestureRecognizer(target: self, action: #selector(buttonPressed)))
-
-            button.snp.makeConstraints { (make) in
-                make.width.equalTo(button.titleLabel!.intrinsicContentSize.width + 4 * ButtonToastUX.ToastButtonPadding)
-                make.height.equalTo(button.titleLabel!.intrinsicContentSize.height + 2 * ButtonToastUX.ToastButtonPadding )
-            }
-
-            horizontalStackView.addArrangedSubview(button)
-        }
-
-=======
         setupPaddedButton(stackView: horizontalStackView, buttonText: buttonText)
->>>>>>> 931457bf
         toastView.addSubview(horizontalStackView)
 
         if textAlignment == .center {
