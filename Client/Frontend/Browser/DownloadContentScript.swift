/* This Source Code Form is subject to the terms of the Mozilla Public
 * License, v. 2.0. If a copy of the MPL was not distributed with this
 * file, You can obtain one at http://mozilla.org/MPL/2.0/. */

import Foundation
import Shared
import WebKit

class DownloadContentScript: TabContentScript {
    fileprivate weak var tab: Tab?

    // Non-blob URLs use the webview to download, by navigating in the webview to the requested URL.
    // Blobs however, use the JS content script to download using XHR
    fileprivate static var blobUrlForDownload: URL?

    class func name() -> String {
        return "DownloadContentScript"
    }

    required init(tab: Tab) {
        self.tab = tab
    }

    func scriptMessageHandlerName() -> String? {
        return "downloadManager"
    }

    static func requestDownload(url: URL, tab: Tab) {
        let safeUrl = url.absoluteString.replacingOccurrences(of: "'", with: "%27")
        blobUrlForDownload = url.scheme == "blob" ? URL(string: safeUrl) : nil
        tab.webView?.evaluateJavaScript("window.__firefox__.download('\(safeUrl)', '\(UserScriptManager.securityToken)')")
        UnifiedTelemetry.recordEvent(category: .action, method: .tap, object: .downloadLinkButton)
    }

    func userContentController(_ userContentController: WKUserContentController, didReceiveScriptMessage message: WKScriptMessage) {
        guard let browserViewController = tab?.browserViewController,
            let dictionary = message.body as? [String: Any?],
<<<<<<< HEAD
            let securityToken = dictionary["securityToken"] as? String,
            var filename = dictionary["filename"] as? String,
=======
            let _url = dictionary["url"] as? String,
            let url = URL(string: _url),
>>>>>>> 931457bf
            let mimeType = dictionary["mimeType"] as? String,
            let size = dictionary["size"] as? Int64,
            let base64String = dictionary["base64String"] as? String,
            let data = Bytes.decodeBase64(base64String) else {
            return
        }
        defer {
            browserViewController.pendingDownloadWebView = nil
            DownloadContentScript.blobUrlForDownload = nil
        }

<<<<<<< HEAD
        if securityToken != UserScriptManager.securityToken {
            return
        }

        browserViewController.pendingDownloadWebView = nil
=======
        guard let requestedUrl = DownloadContentScript.blobUrlForDownload else {
            print("DownloadContentScript: no url was requested")
            return
        }

        guard requestedUrl == url else {
            print("DownloadContentScript: URL mismatch")
            return
        }

        // Note: url.lastPathComponent fails on blob: URLs (shrug).
        var filename = url.absoluteString.components(separatedBy: "/").last ?? "data"
        if filename.isEmpty {
            filename = "data"
        }
>>>>>>> 931457bf

        if !filename.contains(".") {
            if let fileExtension = MIMEType.fileExtensionFromMIMEType(mimeType) {
                filename += ".\(fileExtension)"
            }
        }

        let download = BlobDownload(filename: filename, mimeType: mimeType, size: size, data: data)
        tab?.browserViewController?.downloadQueue.enqueue(download)
    }
}<|MERGE_RESOLUTION|>--- conflicted
+++ resolved
@@ -35,13 +35,8 @@
     func userContentController(_ userContentController: WKUserContentController, didReceiveScriptMessage message: WKScriptMessage) {
         guard let browserViewController = tab?.browserViewController,
             let dictionary = message.body as? [String: Any?],
-<<<<<<< HEAD
-            let securityToken = dictionary["securityToken"] as? String,
-            var filename = dictionary["filename"] as? String,
-=======
             let _url = dictionary["url"] as? String,
             let url = URL(string: _url),
->>>>>>> 931457bf
             let mimeType = dictionary["mimeType"] as? String,
             let size = dictionary["size"] as? Int64,
             let base64String = dictionary["base64String"] as? String,
@@ -53,13 +48,6 @@
             DownloadContentScript.blobUrlForDownload = nil
         }
 
-<<<<<<< HEAD
-        if securityToken != UserScriptManager.securityToken {
-            return
-        }
-
-        browserViewController.pendingDownloadWebView = nil
-=======
         guard let requestedUrl = DownloadContentScript.blobUrlForDownload else {
             print("DownloadContentScript: no url was requested")
             return
@@ -75,7 +63,6 @@
         if filename.isEmpty {
             filename = "data"
         }
->>>>>>> 931457bf
 
         if !filename.contains(".") {
             if let fileExtension = MIMEType.fileExtensionFromMIMEType(mimeType) {
