--- conflicted
+++ resolved
@@ -151,14 +151,6 @@
         }
 
         accessibilityLabel = titleLabel.text
-<<<<<<< HEAD
-        let tempImageView = UIImageView()
-        tempImageView.setFaviconOrDefaultIcon(forSite: site, onCompletion: { [weak self] (color, url) in
-            if let url = url, url == self?.url {
-                self?.imageView.image = tempImageView.image
-                self?.faviconBG.backgroundColor = color
-                self?.imageView.backgroundColor = color
-=======
         faviconBG.backgroundColor = .clear
         self.imageView.setFaviconOrDefaultIcon(forSite: site) { [weak self] in
             self?.imageView.snp.remakeConstraints { make in
@@ -169,7 +161,6 @@
                     make.size.equalTo(floor(frame.width * TopSiteCellUX.IconSizePercent))
                 }
                 make.center.equalTo(faviconBG)
->>>>>>> 931457bf
             }
 
             self?.faviconBG.backgroundColor = self?.imageView.backgroundColor
