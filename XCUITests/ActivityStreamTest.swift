--- conflicted
+++ resolved
@@ -240,14 +240,10 @@
 
         // Check that two tabs are open and one of them is the default top site one
         // Workaroud needed after xcode 11.3 update Issue 5937
-<<<<<<< HEAD
-        sleep(1)
-=======
         sleep(3)
         navigator.nowAt(HomePanelsScreen)
         waitForTabsButton()
 
->>>>>>> 931457bf
         navigator.toggleOn(userState.isPrivate, withAction: Action.TogglePrivateMode)
 
         waitForExistence(app.collectionViews.cells[defaultTopSite["bookmarkLabel"]!])
