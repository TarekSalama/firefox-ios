--- conflicted
+++ resolved
@@ -5,11 +5,6 @@
 import XCTest
 
 class TranslationSnackBarTest: BaseTestCase {
-<<<<<<< HEAD
-    /*
-=======
-
->>>>>>> 931457bf
     // This test checks to the correct functionalty of the Translation prompt and Translation is done corrrectly using Google
     func testSnackBarDisplayed() {
         userState.localeIsExpectedDifferent = true
@@ -44,5 +39,5 @@
         waitUntilPageLoad()
         navigator.performAction(Action.SelectTranslateThisPage)
         waitForValueContains(app.textFields["url"], value: "translatetheweb")
-    }*/
+    }
 }